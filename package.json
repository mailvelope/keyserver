--- conflicted
+++ resolved
@@ -37,17 +37,12 @@
     "jscs": "^3.0.7",
     "jshint": "^2.9.4",
     "mocha": "^3.2.0",
-<<<<<<< HEAD
     "sinon": "^3.2.0",
-    "supertest": "^2.0.1"
-=======
-    "sinon": "^1.17.4",
     "supertest": "^3.0.0"
   },
   "greenkeeper": {
     "ignore": [
       "nodemailer"
     ]
->>>>>>> eb9ecea7
   }
 }